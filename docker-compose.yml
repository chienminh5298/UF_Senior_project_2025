version: '3.8'

services:
    ufdatabase:
        image: mysql
        environment:
            MYSQL_ROOT_PASSWORD: moneymachine
            MYSQL_DATABASE: moneymachine
        volumes:
            - ./backupDB:/docker-entrypoint-initdb.d
            - db-volume:/var/lib/mysql
        healthcheck:
            test: ['CMD', 'mysqladmin', 'ping', '-h', 'localhost']
            timeout: 5s
            retries: 3
        restart: always
        container_name: database

    bottrade:
        image: 'chienminh5298/uf-bottrade:testproduction'
        depends_on:
            ufdatabase:
                condition: service_healthy
        env_file: ./botTrade/.env
        volumes:
            - log-volume:/app/log
        container_name: bottrade
<<<<<<< HEAD
        restart: always

    # backend:
    #     image: 'chienminh5298/moneymachine-backend:production'
    #     # build:
    #     #     context: ./moneyMachine
    #     #     dockerfile: Dockerfile
    #     depends_on:
    #         ufdatabase:
    #             condition: service_healthy
    #     ports:
    #         - '1234:1234'
    #         - '7777:7777'
    #     env_file: ./moneyMachine/.env
    #     volumes:
    #         - log-volume:/app/log
    #         - ./certbot/conf:/etc/letsencrypt
    #     container_name: backend
    #     restart: always

    # frontend-admin:
    #     image: 'chienminh5298/moneymachine-frontend-admin:production'
    #     # build:
    #     #     context: ./moneyMachine-FE-admin
    #     #     dockerfile: Dockerfile
    #     depends_on:
    #         - backend
    #     container_name: frontend-admin
    #     restart: always

    # frontend-user:
    #     image: 'chienminh5298/moneymachine-frontend-user:production'
    #     # build:
    #     #     context: ./moneyMachine-FE
    #     #     dockerfile: Dockerfile
    #     depends_on:
    #         - backend
    #     container_name: frontend-user
    #     restart: always

    # # This container help nginx can run 2 difference FE webserver on same port depend on sub-domain
    # nginx-proxy:
    #     image: nginx
    #     ports:
    #         - '80:80'
    #         - '443:443'
    #     volumes:
    #         - ./nginx.conf:/etc/nginx/nginx.conf
    #         - ./certbot/conf:/etc/letsencrypt
    #     depends_on:
    #         - backend
    #         - frontend-admin
    #         - frontend-user
    #     container_name: nginx
    # certbot:
    #     image: certbot/dns-cloudflare
    #     container_name: certbot
    #     volumes: 
    #         - ./certbot/conf:/etc/letsencrypt
    #         - ./certbot/www:/var/www/certbot
    #         - ./certbot/cloudflare.ini:/root/cloudflare.ini:ro
    #     command: >-
    #         certonly --dns-cloudflare
    #         --dns-cloudflare-credentials /root/cloudflare.ini
    #         --dns-cloudflare-propagation-seconds 15
    #         --email chienminh5298@gmail.com
    #         --agree-tos --no-eff-email
    #         --force-renewal
    #         -d moneymachine.fund
    #         -d *.moneymachine.fund
    #     restart: on-failure

=======
    backend:
        build:
            context: ./webServer
            dockerfile: Dockerfile.dev
        depends_on:
            ufdatabase:
                condition: service_healthy
        ports:
            - '3001:3001'
            - '7777:7777'
        env_file: ./webServer/.env
        volumes:
            - ./webServer:/app
            - /app/node_modules          
            # - ./certbot/conf:/etc/letsencrypt #Mount for SSL certs
            # - ~/.aws:/root/.aws:ro
        container_name: backend
        # environment:
        #     - AWS_PROFILE=AdministratorAccess-427078961005
        #     - AWS_SDK_LOAD_CONFIG=1     # bắt SDK đọc ~/.aws/config
        #     - AWS_REGION=ap-southeast-1
    frontend-user:
        build:
            context: ./frontendUser
            dockerfile: Dockerfile.dev
        ports:
            - '3000:3000'
        volumes:
            - ./frontendUser:/app
            - /app/node_modules # avoid overwriting node_modules
        environment:
            - BACKEND_URL=http://backend:3001
    frontend-admin:
        build:
            context: ./frontendAdmin
            dockerfile: Dockerfile.dev
        ports:
            - '3002:3002'
        volumes:
            - ./frontendAdmin:/app
            - /app/node_modules # avoid overwriting node_modules
        environment:
            - BACKEND_URL=http://backend:3001
>>>>>>> 6b0b8fd9
volumes:
    db-volume:
    log-volume:<|MERGE_RESOLUTION|>--- conflicted
+++ resolved
@@ -25,7 +25,6 @@
         volumes:
             - log-volume:/app/log
         container_name: bottrade
-<<<<<<< HEAD
         restart: always
 
     # backend:
@@ -98,7 +97,6 @@
     #         -d *.moneymachine.fund
     #     restart: on-failure
 
-=======
     backend:
         build:
             context: ./webServer
@@ -142,7 +140,6 @@
             - /app/node_modules # avoid overwriting node_modules
         environment:
             - BACKEND_URL=http://backend:3001
->>>>>>> 6b0b8fd9
 volumes:
     db-volume:
     log-volume: