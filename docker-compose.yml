services:
    ufdatabase:
        image: 'mysql'
        environment:
            MYSQL_ROOT_PASSWORD: moneymachine
            MYSQL_DATABASE: moneymachine
        volumes:
            - ./backupDB:/docker-entrypoint-initdb.d
            - db-volume:/var/lib/mysql
        healthcheck:
            test: ['CMD', 'mysqladmin', 'ping', '-h', 'localhost']
            timeout: 5s
            retries: 1
        ports:
<<<<<<< HEAD
            - '3307:3306'
        container_name: database
=======
            - '3306:3306'
        container_name: ufdatabase
>>>>>>> 0b8834f4
    bottrade:
        build:
            context: ./botTrade
            dockerfile: Dockerfile.dev
        depends_on:
            ufdatabase:
                condition: service_healthy
        ports:
            - '9999:9999'
        env_file: ./botTrade/.env
        volumes:
            - ./botTrade:/app            # Mount local source for hot-reload
            - /app/node_modules          # Prevent overwriting node_modules
            - log-volume:/app/log
            # - ~/.aws:/root/.aws:ro
        container_name: bottrade
    backend:
        build:
            context: ./webServer
            dockerfile: Dockerfile.dev
        depends_on:
            ufdatabase:
                condition: service_healthy
        ports:
            - '3001:3001'
            - '7777:7777'
        env_file: ./webServer/.env
        volumes:
            - ./webServer:/app
            - /app/node_modules          
            # - ./certbot/conf:/etc/letsencrypt #Mount for SSL certs
            # - ~/.aws:/root/.aws:ro
        container_name: backend
        # environment:
        #     - AWS_PROFILE=AdministratorAccess-427078961005
        #     - AWS_SDK_LOAD_CONFIG=1     # bắt SDK đọc ~/.aws/config
        #     - AWS_REGION=ap-southeast-1
    frontend-user:
        build:
            context: ./frontendUser
            dockerfile: Dockerfile.dev
        ports:
            - '3000:3000'
        volumes:
            - ./frontendUser:/app
            - /app/node_modules # avoid overwriting node_modules
    frontend-admin:
        build:
            context: ./frontendAdmin
            dockerfile: Dockerfile.dev
        ports:
            - '3002:3002'
        volumes:
            - ./frontendAdmin:/app
            - /app/node_modules # avoid overwriting node_modules
volumes:
    db-volume:
    log-volume:<|MERGE_RESOLUTION|>--- conflicted
+++ resolved
@@ -12,13 +12,8 @@
             timeout: 5s
             retries: 1
         ports:
-<<<<<<< HEAD
-            - '3307:3306'
-        container_name: database
-=======
             - '3306:3306'
         container_name: ufdatabase
->>>>>>> 0b8834f4
     bottrade:
         build:
             context: ./botTrade
