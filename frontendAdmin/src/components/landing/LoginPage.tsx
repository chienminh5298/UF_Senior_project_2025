--- conflicted
+++ resolved
@@ -1,3 +1,4 @@
+import { useState } from 'react'
 import { Button } from '../ui/button'
 import { Card, CardContent, CardHeader } from '../ui/card'
 import { Badge } from '../ui/badge'
@@ -11,59 +12,39 @@
 }
 
 export function LoginPage({ onLogin }: LoginPageProps) {
-<<<<<<< HEAD
-  const [showPassword, setShowPassword] = useState(false)
-  const [email, setEmail] = useState('')
-  const [password, setPassword] = useState('')
   const [isLoading, setIsLoading] = useState(false)
   const [error, setError] = useState<string | null>(null)
+
+  const API_BASE = import.meta.env.VITE_API_BASE_URL ?? 'http://localhost:3001'
 
   const handleSubmit = async (e: React.FormEvent) => {
     e.preventDefault()
     if (isLoading) return
+    
     setError(null)
     setIsLoading(true)
+    
     try {
-      const res = await fetch('/api/auth/login', {
+      // Admin Login - no credentials needed, uses environment variables
+      console.log(`${API_BASE}/api/auth/login/admin`)
+      const response = await fetch(`${API_BASE}/api/auth/login/admin`, {
         method: 'POST',
-        headers: { 'Content-Type': 'application/json' },
-        body: JSON.stringify({ email, password })
+        headers: { 'Content-Type': 'application/json' }
       })
-      let data: any = null
-      try {
-        data = await res.json()
-      } catch (_) {
-        // Non-JSON error (e.g., 404 HTML). Leave data as null.
+      
+      const data = await response.json()
+      
+      if (data.success) {
+        // Store the token for future requests
+        localStorage.setItem('adminToken', data.token)
+        onLogin()
+      } else {
+        setError(data.message || 'Login failed')
       }
-      if (!res.ok || !data?.success) {
-        throw new Error(data?.message || 'Login failed')
-      }
-      const authPayload = { token: data.token, user: data.user }
-      localStorage.setItem('auth', JSON.stringify(authPayload))
-      onLogin()
     } catch (err: any) {
-      setError(err?.message || 'Unable to login')
+      setError(err?.message || 'Unable to login. Please try again.')
     } finally {
       setIsLoading(false)
-=======
-  const API_BASE = import.meta.env.VITE_API_BASE_URL ?? 'http://localhost:3001'
-
-  const handleSubmit = async (e: React.FormEvent) => {
-    e.preventDefault()
-    // Admin Login - no credentials needed, uses environment variables
-    console.log(`${API_BASE}/api/auth/login/admin`)
-    const response = await fetch(`${API_BASE}/api/auth/login/admin`, {
-      method: 'POST',
-      headers: { 'Content-Type': 'application/json' }
-    })
-    const data = await response.json()
-    if (data.success) {
-      // Store the token for future requests
-      localStorage.setItem('adminToken', data.token)
-      onLogin()
-    } else {
-      alert(data.message)
->>>>>>> 979ea318
     }
   }
 
@@ -91,10 +72,11 @@
 
             <CardContent>
               {error && (
-                <div className="mb-4 text-sm text-red-400" role="alert">
+                <div className="mb-4 p-3 bg-red-900/20 border border-red-800 rounded-lg text-sm text-red-400" role="alert">
                   {error}
                 </div>
               )}
+              
               <form onSubmit={handleSubmit} className="space-y-4">
                 <div className="text-center text-gray-400 mb-6">
                   <p>Admin access uses secure environment credentials</p>
@@ -106,11 +88,7 @@
                   className="w-full bg-blue-600 hover:bg-blue-700 text-white py-2"
                   disabled={isLoading}
                 >
-<<<<<<< HEAD
-                  {isLoading ? 'Signing In...' : 'Sign In'}
-=======
-                  Access Admin Panel
->>>>>>> 979ea318
+                  {isLoading ? 'Signing In...' : 'Access Admin Panel'}
                 </Button>
               </form>
 
@@ -133,7 +111,6 @@
                 </Button>
               </div>
 
-
               {/* Admin Badge */}
               <div className="mt-6 flex justify-center">
                 <Badge variant="secondary" className="bg-gray-800 text-gray-300">
